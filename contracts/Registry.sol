--- conflicted
+++ resolved
@@ -104,13 +104,8 @@
         }
     }
 
-<<<<<<< HEAD
     function registerAccountant(address _accountantOperator, uint256 _stakeAmount, uint16 _accountantFee, uint256 _maxLoan) public {
         require(_accountantOperator != address(0), "operator can't be zero address");
-=======
-    function registerAccountant(address _accountantOperator, uint256 _stakeAmount, uint16 _accountantFee) public {
-        require(_accountantOperator != address(0), "accountant cannot be registered on zero address");
->>>>>>> dd8c7f4b
         require(_stakeAmount >= minimalAccountantStake, "accountant have to stake at least minimal stake amount");
 
         address _accountantId = getAccountantAddress(_accountantOperator);
