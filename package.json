--- conflicted
+++ resolved
@@ -1,10 +1,6 @@
 {
   "name": "payments-smart-contracts",
-<<<<<<< HEAD
-  "version": "0.4.1",
-=======
   "version": "0.4.3",
->>>>>>> 385e5c7a
   "description": "Smart contracts for Mysterium payments flow",
   "main": "index.js",
   "scripts": {
