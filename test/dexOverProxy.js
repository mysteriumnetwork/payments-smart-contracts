const { BN } = require('@openzeppelin/test-helpers');

const MystToken = artifacts.require("MystToken")
const MystDex = artifacts.require("MystDEX")
const DEXProxy = artifacts.require("DEXProxy")

const OneEther = web3.utils.toWei(new BN(1), 'ether')

contract('DEX over Proxy', ([_, owner, ...otherAccounts]) => {
    let token, dex, proxy, proxiedImplementation
    before(async () => {
        token = await MystToken.new()
        dex = await MystDex.new()
        proxy = await DEXProxy.new(dex.address, owner)
        proxiedDEX = await MystDex.at(proxy.address)

        // Mint 10 000 tokens into dex account
        const tokensToMint = web3.utils.toWei(new BN(10000), 'ether')
        await token.mint(proxiedDEX.address, tokensToMint)

        const balance = await token.balanceOf(proxiedDEX.address)
        balance.should.be.bignumber.equal(tokensToMint)
    })

    it('should always work', () => { })

    it('tx should fail when DEX is not initialised', async () => {
        await proxiedDEX.sendTransaction({
            from: otherAccounts[0],
            value: 1,
            gas: 200000
        }).should.be.rejected
    })

    it('should initialise not initialised DEX', async () => {
        await proxiedDEX.initialise(owner, token.address, OneEther).should.be.fulfilled
        expect(await proxiedDEX.initialised()).to.be.true
    })

    it('second initialisation should fail', async () => {
        await proxiedDEX.initialise(owner, token.address, OneEther).should.be.rejected
    })

    it('should exchange ethers into tokens with 1:1 rate', async () => {
        const userAccount = otherAccounts[0]
        const ethersAmount = 7 * OneEther
        const tokenAmount = Number(await token.balanceOf(proxiedDEX.address))

        // Send some ethers into DEX
        await proxiedDEX.sendTransaction({
            from: userAccount,
            value: ethersAmount,
            gas: 200000
        })

        expect(Number(await token.balanceOf(userAccount))).to.be.equal(ethersAmount)
        expect(Number(await web3.eth.getBalance(proxiedDEX.address))).to.be.equal(ethersAmount)
        expect(Number(await token.balanceOf(proxiedDEX.address))).to.be.equal(tokenAmount - ethersAmount)
    })

    it('should fail setting new rate for not owner', async () => {
        const newRate = web3.utils.toWei(new BN(2), 'finney')
        await proxiedDEX.setRate(newRate).should.be.rejected
    })

    it('owner should be able to set new rate', async () => {
        const newRate = web3.utils.toWei(new BN(2), 'finney')

        // Owner should be able to set new rate
<<<<<<< HEAD
        await proxiedDEX.setRate(Number(newRate), {from: owner}).should.be.fulfilled
=======
        await proxiedDEX.setRate(Number(newRate), { from: owner }).should.be.fulfilled
>>>>>>> 2c39afaa

        // Ethers should be exchanged into tokens using new rate
        const userAccount = otherAccounts[1]
        const ethersAmount = OneEther
        const initialTokenBalance = await token.balanceOf(proxiedDEX.address)
        const dexEthers = new BN(await web3.eth.getBalance(proxiedDEX.address))

        await proxiedDEX.sendTransaction({
            from: userAccount,
            value: ethersAmount,
            gas: 200000
        })

        const userTokenBalance = await token.balanceOf(userAccount)
        const tokensToGet = ethersAmount.div(newRate) * 1e18
        const dexTokenBalance = await token.balanceOf(proxiedDEX.address)

        expect(await web3.eth.getBalance(proxiedDEX.address)).to.be.equal(ethersAmount.add(dexEthers).toString())
        expect(userTokenBalance.toString()).to.be.equal(tokensToGet.toString())
        dexTokenBalance.should.be.bignumber.equal(initialTokenBalance.sub(new BN(tokensToGet.toString())))
    })

    it('should reject tx if there are not enought tokens', async () => {
        const rate = web3.utils.toWei(new BN(2), 'finney')
        const userAccount = otherAccounts[2]
        const ethersAmount = OneEther.mul(new BN(30)) // 30 ethers
        const dexEthers = await web3.eth.getBalance(proxiedDEX.address)

        // There should be more tokens to get that amount DEX is owning
        const dexTokens = await token.balanceOf(proxiedDEX.address)
        const tokensToGet = ethersAmount.div(rate).mul(OneEther)
        tokensToGet.should.be.bignumber.greaterThan(dexTokens)

        // Transaction should fail
        await proxiedDEX.sendTransaction({
            from: userAccount,
            value: ethersAmount,
            gas: 200000
        }).should.be.rejected

        // Amount of tokens and ethers should state same as before transaction
        expect(await web3.eth.getBalance(proxiedDEX.address)).to.be.equal(dexEthers)
        dexTokens.should.be.bignumber.equal(await token.balanceOf(proxiedDEX.address))
    })
})<|MERGE_RESOLUTION|>--- conflicted
+++ resolved
@@ -67,11 +67,7 @@
         const newRate = web3.utils.toWei(new BN(2), 'finney')
 
         // Owner should be able to set new rate
-<<<<<<< HEAD
-        await proxiedDEX.setRate(Number(newRate), {from: owner}).should.be.fulfilled
-=======
         await proxiedDEX.setRate(Number(newRate), { from: owner }).should.be.fulfilled
->>>>>>> 2c39afaa
 
         // Ethers should be exchanged into tokens using new rate
         const userAccount = otherAccounts[1]
