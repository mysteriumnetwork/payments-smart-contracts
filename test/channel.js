/*
    This test is testing uni-directional, promise based payment channel implementation.
    Smart-contract code can be found in `contracts/ChannelImplementation.sol`.
*/

<<<<<<< HEAD
const { BN } = require('@openzeppelin/test-helpers')
=======
const { BN } = require('openzeppelin-test-helpers')
>>>>>>> 2c39afaa
const {
    topUpTokens,
    topUpEthers
} = require('./utils/index.js')
const wallet = require('./utils/wallet.js')
const { generatePromise, signExitRequest, constructPayload } = require('./utils/client.js')

const MystToken = artifacts.require("MystToken")
const TestChannelImplementation = artifacts.require("TestChannelImplementation")
const TestAccountantImplementation = artifacts.require("TestAccountantImplementation")

const OneToken = web3.utils.toWei(new BN('100000000'), 'wei')
const OneEther = web3.utils.toWei(new BN(1), 'ether')
const Zero = new BN(0)

contract('Channel Contract Implementation tests', ([txMaker, ...otherAccounts]) => {
    const identity = wallet.generateAccount()     // Generate identity
    const identityHash = identity.address         // identity hash = keccak(publicKey)[:20]
    const accountant = wallet.generateAccount()   // Generate accountant operator wallet
    let token, channel
    before(async () => {
        token = await MystToken.new()
        accountantImplementation = await TestAccountantImplementation.new(token.address, accountant.address, 0, OneToken)
        channel = await TestChannelImplementation.new(token.address, identityHash, accountantImplementation.address, Zero)

        // Give some ethers for gas for accountant
        topUpEthers(txMaker, accountant.address, OneEther)
    })

    it("already initialized channel should reject initialization request", async () => {
        expect(await channel.isInitialized()).to.be.true
        await channel.initialize(token.address, otherAccounts[3], identityHash, accountant.address).should.be.rejected
    })

    /**
     * Testing promise settlement functionality
     */

    it("should be able to topup channel", async () => {
        const userAccount = otherAccounts[0]
        const amount = OneToken.mul(new BN(8)) // 8 full tokens
        await topUpTokens(token, userAccount, amount)

        await token.transfer(channel.address, amount, { from: userAccount })
        const channelTotalBalance = await token.balanceOf(channel.address)
        channelTotalBalance.should.be.bignumber.equal(amount)
    })

    it("should settle promise and send funds into beneficiary address", async () => {
        const channelState = Object.assign({}, await channel.accountant(), { channelId: channel.address })
        const amount = OneToken.mul(new BN(2)) // 2 full tokens
        const channelBalanceBefore = await token.balanceOf(channel.address)

        const promise = generatePromise(amount, new BN(0), channelState, identity)
        await channel.settlePromise(promise.amount, promise.fee, promise.lock, promise.signature)

        const channelBalanceAfter = await token.balanceOf(channel.address)
        channelBalanceAfter.should.be.bignumber.equal(channelBalanceBefore.sub(amount))

        const accountantTotalBalance = await token.balanceOf(channelState.contractAddress)
        accountantTotalBalance.should.be.bignumber.equal(promise.amount)
    })

    it("should send given fee for transaction maker", async () => {
        const channelState = Object.assign({}, await channel.accountant(), { channelId: channel.address })
        const amount = OneToken.mul(new BN(2)) // 2 full tokens
        const fee = OneToken.div(new BN(10)) // 0.1 tokens
        const channelBalanceBefore = await token.balanceOf(channel.address)
        const accountantBalanceBefore = await token.balanceOf(channelState.contractAddress)

        const promise = generatePromise(amount, fee, channelState, identity)
        await channel.settlePromise(promise.amount, promise.fee, promise.lock, promise.signature)

        const channelBalanceAfter = await token.balanceOf(channel.address)
        channelBalanceAfter.should.be.bignumber.equal(channelBalanceBefore.sub(amount).sub(fee))

        const accountantBalanceAfter = await token.balanceOf(channelState.contractAddress)
        accountantBalanceAfter.should.be.bignumber.equal(accountantBalanceBefore.add(amount))

        const txMakerBalance = await token.balanceOf(txMaker)
        txMakerBalance.should.be.bignumber.equal(fee)
    })

    it("should not settle promise signed by wrong identity", async () => {
        const fakeIdentity = wallet.generateAccount()
        const channelState = Object.assign({}, await channel.accountant(), { channelId: channel.address })
        const amount = OneToken.mul(new BN(2)) // 2 full tokens
        const channelBalanceBefore = await token.balanceOf(channel.address)

        const promise = generatePromise(amount, new BN(0), channelState, fakeIdentity)

        // Promise signed by wrong identity have to be rejected
        await channel.settlePromise(
            promise.amount,
            promise.fee,
            promise.lock,
            promise.signature
        ).should.be.rejected

        // Channel's balance should stay unchanged
        const channelBalanceAfter = await token.balanceOf(channel.address)
        channelBalanceAfter.should.be.bignumber.equal(channelBalanceBefore)
    })

    it("self signed promise should be rejected", async () => {
        const channelState = Object.assign({}, await channel.accountant(), { channelId: channel.address })

        const promise = generatePromise(OneToken, new BN(0), channelState, accountant, identityHash)

        await wallet.sendTx(channel.address, constructPayload(promise), accountant).should.be.rejected
    })

    /**
     * Testing channel exit scenarios
     */

    let firstExitRequest
    it("should successfully request exit channel", async () => {
        const beneficiary = otherAccounts[1]
        const { validUntil, signature } = await signExitRequest(channel, beneficiary, identity)
        await channel.requestExit(beneficiary, validUntil, signature)

        const exitRequest = await channel.exitRequest()
        expect(exitRequest.beneficiary).to.be.equal(beneficiary)

        // This will be needed in later requests
        firstExitRequest = { beneficiary, validUntil, signature }
    })

    it("should fail requesting exit channel, when previous request is still active", async () => {
        const beneficiary = otherAccounts[2] // different beneficiary
        const { validUntil, signature } = await signExitRequest(channel, beneficiary, identity)
        await channel.requestExit(beneficiary, validUntil, signature).should.be.rejected

        const exitRequest = await channel.exitRequest()
        expect(exitRequest.beneficiary).to.be.not.equal(beneficiary)
    })

    it("finalise exit should fail if requested before timelock", async () => {
        const expectedTxBlockNumber = (await web3.eth.getBlock('latest')).number
        const timelock = (await channel.exitRequest()).timelock
        expect(timelock.toNumber()).to.be.above(expectedTxBlockNumber)

        await channel.finalizeExit().should.be.rejected
    })

    it("during exit waiting period, receiving party should be able to settle latest promise", async () => {
        const channelState = Object.assign({}, await channel.accountant(), { channelId: channel.address })
        const channelBalanceBefore = await token.balanceOf(channel.address)
        const accountantBalanceBefore = await token.balanceOf(channelState.contractAddress)

        const promise = generatePromise(OneToken, new BN(0), channelState, identity)
        await channel.settlePromise(promise.amount, promise.fee, promise.lock, promise.signature)

        const channelBalanceAfter = await token.balanceOf(channel.address)
        channelBalanceAfter.should.be.bignumber.equal(channelBalanceBefore.sub(OneToken))

        const accountantBalanceAfter = await token.balanceOf(channelState.contractAddress)
        accountantBalanceAfter.should.be.bignumber.equal(accountantBalanceBefore.add(OneToken))
    })

    it("should finalise exit request and send tokens into beneficiary address", async () => {
        const beneficiary = otherAccounts[1]
        const channelTokensBefore = await token.balanceOf(channel.address)

        // Transaction's block number should be bigger or equal to timelock block
        const expectedTxBlockNumber = (await web3.eth.getBlock('latest')).number + 1
        const timelock = (await channel.exitRequest()).timelock
        expect(expectedTxBlockNumber).to.be.at.least(timelock.toNumber())

        // Finalise request should be successful
        await channel.finalizeExit()

        // All the left in channel tokens have to be sent into beneficiary address
        expect((await token.balanceOf(channel.address)).toNumber()).to.be.equal(0)

        const beneficiaryBalance = await token.balanceOf(beneficiary)
        beneficiaryBalance.should.be.bignumber.equal(channelTokensBefore)

        const exitRequest = await channel.exitRequest()
        expect(exitRequest.timelock.toNumber()).to.be.equal(0)
    })

    it("should fail requesting exit with already used signature", async () => {
        const { beneficiary, validUntil, signature } = firstExitRequest
        await channel.requestExit(beneficiary, validUntil, signature).should.be.rejected

        const exitRequest = await channel.exitRequest()
        expect(exitRequest.timelock.toNumber()).to.be.equal(0)
    })

    it("should be possible to request new exit", async () => {
        const { beneficiary, validUntil, signature } = await signExitRequest(channel, otherAccounts[0], identity)
        await channel.requestExit(beneficiary, validUntil, signature)

        const exitRequest = await channel.exitRequest()
        expect(exitRequest.beneficiary).to.be.equal(beneficiary)
    })
})<|MERGE_RESOLUTION|>--- conflicted
+++ resolved
@@ -3,11 +3,7 @@
     Smart-contract code can be found in `contracts/ChannelImplementation.sol`.
 */
 
-<<<<<<< HEAD
 const { BN } = require('@openzeppelin/test-helpers')
-=======
-const { BN } = require('openzeppelin-test-helpers')
->>>>>>> 2c39afaa
 const {
     topUpTokens,
     topUpEthers
